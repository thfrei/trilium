--- conflicted
+++ resolved
@@ -22,13 +22,8 @@
         mainFontSize: parseInt(options.mainFontSize),
         treeFontSize: parseInt(options.treeFontSize),
         detailFontSize: parseInt(options.detailFontSize),
-<<<<<<< HEAD
         sourceId: sourceIdService.generateSourceId(),
-        maxSyncIdAtLoad: sql.getValue("SELECT MAX(id) FROM sync"),
-=======
-        sourceId: await sourceIdService.generateSourceId(),
-        maxSyncIdAtLoad: await sql.getValue("SELECT COALESCE(MAX(id), 0) FROM sync"),
->>>>>>> 4fc8bace
+        maxSyncIdAtLoad: sql.getValue("SELECT COALESCE(MAX(id), 0) FROM sync"),
         instanceName: config.General ? config.General.instanceName : null,
         appCssNoteIds: getAppCssNoteIds(),
         isDev: env.isDev(),
