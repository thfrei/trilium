--- conflicted
+++ resolved
@@ -346,11 +346,7 @@
     
     <dt class="tag-source">Source:</dt>
     <dd class="tag-source"><ul class="dummy"><li>
-<<<<<<< HEAD
-        <a href="entities_note_short.js.html">entities/note_short.js</a>, <a href="entities_note_short.js.html#line44">line 44</a>
-=======
         <a href="entities_note_short.js.html">entities/note_short.js</a>, <a href="entities_note_short.js.html#line42">line 42</a>
->>>>>>> 643d9077
     </li></ul></dd>
     
 
@@ -418,11 +414,7 @@
     
     <dt class="tag-source">Source:</dt>
     <dd class="tag-source"><ul class="dummy"><li>
-<<<<<<< HEAD
-        <a href="entities_note_short.js.html">entities/note_short.js</a>, <a href="entities_note_short.js.html#line50">line 50</a>
-=======
         <a href="entities_note_short.js.html">entities/note_short.js</a>, <a href="entities_note_short.js.html#line48">line 48</a>
->>>>>>> 643d9077
     </li></ul></dd>
     
 
@@ -539,67 +531,6 @@
     <dt class="tag-source">Source:</dt>
     <dd class="tag-source"><ul class="dummy"><li>
         <a href="entities_note_short.js.html">entities/note_short.js</a>, <a href="entities_note_short.js.html#line37">line 37</a>
-<<<<<<< HEAD
-    </li></ul></dd>
-    
-
-    
-
-    
-
-    
-</dl>
-
-
-
-
-
-
-        
-            
-<h4 class="name" id="iconClass"><span class="type-signature"></span>iconClass<span class="type-signature"></span></h4>
-
-
-
-
-
-
-
-
-
-
-<dl class="details">
-
-    
-
-    
-
-    
-
-    
-
-    
-
-    
-
-    
-
-    
-
-    
-
-    
-
-    
-
-    
-
-    
-    <dt class="tag-source">Source:</dt>
-    <dd class="tag-source"><ul class="dummy"><li>
-        <a href="entities_note_short.js.html">entities/note_short.js</a>, <a href="entities_note_short.js.html#line39">line 39</a>
-=======
->>>>>>> 643d9077
     </li></ul></dd>
     
 
@@ -899,11 +830,7 @@
     
     <dt class="tag-source">Source:</dt>
     <dd class="tag-source"><ul class="dummy"><li>
-<<<<<<< HEAD
-        <a href="entities_note_short.js.html">entities/note_short.js</a>, <a href="entities_note_short.js.html#line42">line 42</a>
-=======
         <a href="entities_note_short.js.html">entities/note_short.js</a>, <a href="entities_note_short.js.html#line40">line 40</a>
->>>>>>> 643d9077
     </li></ul></dd>
     
 
@@ -971,11 +898,7 @@
     
     <dt class="tag-source">Source:</dt>
     <dd class="tag-source"><ul class="dummy"><li>
-<<<<<<< HEAD
-        <a href="entities_note_short.js.html">entities/note_short.js</a>, <a href="entities_note_short.js.html#line47">line 47</a>
-=======
         <a href="entities_note_short.js.html">entities/note_short.js</a>, <a href="entities_note_short.js.html#line45">line 45</a>
->>>>>>> 643d9077
     </li></ul></dd>
     
 
@@ -1239,11 +1162,7 @@
     
     <dt class="tag-source">Source:</dt>
     <dd class="tag-source"><ul class="dummy"><li>
-<<<<<<< HEAD
-        <a href="entities_note_short.js.html">entities/note_short.js</a>, <a href="entities_note_short.js.html#line220">line 220</a>
-=======
         <a href="entities_note_short.js.html">entities/note_short.js</a>, <a href="entities_note_short.js.html#line218">line 218</a>
->>>>>>> 643d9077
     </li></ul></dd>
     
 
@@ -1410,11 +1329,7 @@
     
     <dt class="tag-source">Source:</dt>
     <dd class="tag-source"><ul class="dummy"><li>
-<<<<<<< HEAD
-        <a href="entities_note_short.js.html">entities/note_short.js</a>, <a href="entities_note_short.js.html#line160">line 160</a>
-=======
         <a href="entities_note_short.js.html">entities/note_short.js</a>, <a href="entities_note_short.js.html#line158">line 158</a>
->>>>>>> 643d9077
     </li></ul></dd>
     
 
@@ -1588,11 +1503,7 @@
     
     <dt class="tag-source">Source:</dt>
     <dd class="tag-source"><ul class="dummy"><li>
-<<<<<<< HEAD
-        <a href="entities_note_short.js.html">entities/note_short.js</a>, <a href="entities_note_short.js.html#line231">line 231</a>
-=======
         <a href="entities_note_short.js.html">entities/note_short.js</a>, <a href="entities_note_short.js.html#line229">line 229</a>
->>>>>>> 643d9077
     </li></ul></dd>
     
 
@@ -1698,11 +1609,7 @@
     
     <dt class="tag-source">Source:</dt>
     <dd class="tag-source"><ul class="dummy"><li>
-<<<<<<< HEAD
-        <a href="entities_note_short.js.html">entities/note_short.js</a>, <a href="entities_note_short.js.html#line117">line 117</a>
-=======
         <a href="entities_note_short.js.html">entities/note_short.js</a>, <a href="entities_note_short.js.html#line115">line 115</a>
->>>>>>> 643d9077
     </li></ul></dd>
     
 
@@ -1804,11 +1711,7 @@
     
     <dt class="tag-source">Source:</dt>
     <dd class="tag-source"><ul class="dummy"><li>
-<<<<<<< HEAD
-        <a href="entities_note_short.js.html">entities/note_short.js</a>, <a href="entities_note_short.js.html#line129">line 129</a>
-=======
         <a href="entities_note_short.js.html">entities/note_short.js</a>, <a href="entities_note_short.js.html#line127">line 127</a>
->>>>>>> 643d9077
     </li></ul></dd>
     
 
@@ -1910,11 +1813,7 @@
     
     <dt class="tag-source">Source:</dt>
     <dd class="tag-source"><ul class="dummy"><li>
-<<<<<<< HEAD
-        <a href="entities_note_short.js.html">entities/note_short.js</a>, <a href="entities_note_short.js.html#line147">line 147</a>
-=======
         <a href="entities_note_short.js.html">entities/note_short.js</a>, <a href="entities_note_short.js.html#line145">line 145</a>
->>>>>>> 643d9077
     </li></ul></dd>
     
 
@@ -2016,11 +1915,7 @@
     
     <dt class="tag-source">Source:</dt>
     <dd class="tag-source"><ul class="dummy"><li>
-<<<<<<< HEAD
-        <a href="entities_note_short.js.html">entities/note_short.js</a>, <a href="entities_note_short.js.html#line152">line 152</a>
-=======
         <a href="entities_note_short.js.html">entities/note_short.js</a>, <a href="entities_note_short.js.html#line150">line 150</a>
->>>>>>> 643d9077
     </li></ul></dd>
     
 
@@ -2171,11 +2066,7 @@
     
     <dt class="tag-source">Source:</dt>
     <dd class="tag-source"><ul class="dummy"><li>
-<<<<<<< HEAD
-        <a href="entities_note_short.js.html">entities/note_short.js</a>, <a href="entities_note_short.js.html#line253">line 253</a>
-=======
         <a href="entities_note_short.js.html">entities/note_short.js</a>, <a href="entities_note_short.js.html#line251">line 251</a>
->>>>>>> 643d9077
     </li></ul></dd>
     
 
@@ -2342,11 +2233,7 @@
     
     <dt class="tag-source">Source:</dt>
     <dd class="tag-source"><ul class="dummy"><li>
-<<<<<<< HEAD
-        <a href="entities_note_short.js.html">entities/note_short.js</a>, <a href="entities_note_short.js.html#line186">line 186</a>
-=======
         <a href="entities_note_short.js.html">entities/note_short.js</a>, <a href="entities_note_short.js.html#line184">line 184</a>
->>>>>>> 643d9077
     </li></ul></dd>
     
 
@@ -2513,11 +2400,7 @@
     
     <dt class="tag-source">Source:</dt>
     <dd class="tag-source"><ul class="dummy"><li>
-<<<<<<< HEAD
-        <a href="entities_note_short.js.html">entities/note_short.js</a>, <a href="entities_note_short.js.html#line178">line 178</a>
-=======
         <a href="entities_note_short.js.html">entities/note_short.js</a>, <a href="entities_note_short.js.html#line176">line 176</a>
->>>>>>> 643d9077
     </li></ul></dd>
     
 
@@ -2672,11 +2555,7 @@
     
     <dt class="tag-source">Source:</dt>
     <dd class="tag-source"><ul class="dummy"><li>
-<<<<<<< HEAD
-        <a href="entities_note_short.js.html">entities/note_short.js</a>, <a href="entities_note_short.js.html#line265">line 265</a>
-=======
         <a href="entities_note_short.js.html">entities/note_short.js</a>, <a href="entities_note_short.js.html#line263">line 263</a>
->>>>>>> 643d9077
     </li></ul></dd>
     
 
@@ -2782,11 +2661,7 @@
     
     <dt class="tag-source">Source:</dt>
     <dd class="tag-source"><ul class="dummy"><li>
-<<<<<<< HEAD
-        <a href="entities_note_short.js.html">entities/note_short.js</a>, <a href="entities_note_short.js.html#line137">line 137</a>
-=======
         <a href="entities_note_short.js.html">entities/note_short.js</a>, <a href="entities_note_short.js.html#line135">line 135</a>
->>>>>>> 643d9077
     </li></ul></dd>
     
 
@@ -2888,11 +2763,7 @@
     
     <dt class="tag-source">Source:</dt>
     <dd class="tag-source"><ul class="dummy"><li>
-<<<<<<< HEAD
-        <a href="entities_note_short.js.html">entities/note_short.js</a>, <a href="entities_note_short.js.html#line142">line 142</a>
-=======
         <a href="entities_note_short.js.html">entities/note_short.js</a>, <a href="entities_note_short.js.html#line140">line 140</a>
->>>>>>> 643d9077
     </li></ul></dd>
     
 
@@ -3043,11 +2914,7 @@
     
     <dt class="tag-source">Source:</dt>
     <dd class="tag-source"><ul class="dummy"><li>
-<<<<<<< HEAD
-        <a href="entities_note_short.js.html">entities/note_short.js</a>, <a href="entities_note_short.js.html#line259">line 259</a>
-=======
         <a href="entities_note_short.js.html">entities/note_short.js</a>, <a href="entities_note_short.js.html#line257">line 257</a>
->>>>>>> 643d9077
     </li></ul></dd>
     
 
@@ -3214,11 +3081,7 @@
     
     <dt class="tag-source">Source:</dt>
     <dd class="tag-source"><ul class="dummy"><li>
-<<<<<<< HEAD
-        <a href="entities_note_short.js.html">entities/note_short.js</a>, <a href="entities_note_short.js.html#line202">line 202</a>
-=======
         <a href="entities_note_short.js.html">entities/note_short.js</a>, <a href="entities_note_short.js.html#line200">line 200</a>
->>>>>>> 643d9077
     </li></ul></dd>
     
 
@@ -3385,11 +3248,7 @@
     
     <dt class="tag-source">Source:</dt>
     <dd class="tag-source"><ul class="dummy"><li>
-<<<<<<< HEAD
-        <a href="entities_note_short.js.html">entities/note_short.js</a>, <a href="entities_note_short.js.html#line194">line 194</a>
-=======
         <a href="entities_note_short.js.html">entities/note_short.js</a>, <a href="entities_note_short.js.html#line192">line 192</a>
->>>>>>> 643d9077
     </li></ul></dd>
     
 
@@ -3544,11 +3403,7 @@
     
     <dt class="tag-source">Source:</dt>
     <dd class="tag-source"><ul class="dummy"><li>
-<<<<<<< HEAD
-        <a href="entities_note_short.js.html">entities/note_short.js</a>, <a href="entities_note_short.js.html#line277">line 277</a>
-=======
         <a href="entities_note_short.js.html">entities/note_short.js</a>, <a href="entities_note_short.js.html#line275">line 275</a>
->>>>>>> 643d9077
     </li></ul></dd>
     
 
@@ -3718,11 +3573,7 @@
     
     <dt class="tag-source">Source:</dt>
     <dd class="tag-source"><ul class="dummy"><li>
-<<<<<<< HEAD
-        <a href="entities_note_short.js.html">entities/note_short.js</a>, <a href="entities_note_short.js.html#line287">line 287</a>
-=======
         <a href="entities_note_short.js.html">entities/note_short.js</a>, <a href="entities_note_short.js.html#line285">line 285</a>
->>>>>>> 643d9077
     </li></ul></dd>
     
 
@@ -3873,11 +3724,7 @@
     
     <dt class="tag-source">Source:</dt>
     <dd class="tag-source"><ul class="dummy"><li>
-<<<<<<< HEAD
-        <a href="entities_note_short.js.html">entities/note_short.js</a>, <a href="entities_note_short.js.html#line271">line 271</a>
-=======
         <a href="entities_note_short.js.html">entities/note_short.js</a>, <a href="entities_note_short.js.html#line269">line 269</a>
->>>>>>> 643d9077
     </li></ul></dd>
     
 
@@ -3987,11 +3834,7 @@
     
     <dt class="tag-source">Source:</dt>
     <dd class="tag-source"><ul class="dummy"><li>
-<<<<<<< HEAD
-        <a href="entities_note_short.js.html">entities/note_short.js</a>, <a href="entities_note_short.js.html#line311">line 311</a>
-=======
         <a href="entities_note_short.js.html">entities/note_short.js</a>, <a href="entities_note_short.js.html#line309">line 309</a>
->>>>>>> 643d9077
     </li></ul></dd>
     
 
@@ -4165,11 +4008,7 @@
     
     <dt class="tag-source">Source:</dt>
     <dd class="tag-source"><ul class="dummy"><li>
-<<<<<<< HEAD
-        <a href="entities_note_short.js.html">entities/note_short.js</a>, <a href="entities_note_short.js.html#line211">line 211</a>
-=======
         <a href="entities_note_short.js.html">entities/note_short.js</a>, <a href="entities_note_short.js.html#line209">line 209</a>
->>>>>>> 643d9077
     </li></ul></dd>
     
 
@@ -4275,11 +4114,7 @@
     
     <dt class="tag-source">Source:</dt>
     <dd class="tag-source"><ul class="dummy"><li>
-<<<<<<< HEAD
-        <a href="entities_note_short.js.html">entities/note_short.js</a>, <a href="entities_note_short.js.html#line124">line 124</a>
-=======
         <a href="entities_note_short.js.html">entities/note_short.js</a>, <a href="entities_note_short.js.html#line122">line 122</a>
->>>>>>> 643d9077
     </li></ul></dd>
     
 
@@ -4430,11 +4265,7 @@
     
     <dt class="tag-source">Source:</dt>
     <dd class="tag-source"><ul class="dummy"><li>
-<<<<<<< HEAD
-        <a href="entities_note_short.js.html">entities/note_short.js</a>, <a href="entities_note_short.js.html#line241">line 241</a>
-=======
         <a href="entities_note_short.js.html">entities/note_short.js</a>, <a href="entities_note_short.js.html#line239">line 239</a>
->>>>>>> 643d9077
     </li></ul></dd>
     
 
@@ -4589,11 +4420,7 @@
     
     <dt class="tag-source">Source:</dt>
     <dd class="tag-source"><ul class="dummy"><li>
-<<<<<<< HEAD
-        <a href="entities_note_short.js.html">entities/note_short.js</a>, <a href="entities_note_short.js.html#line247">line 247</a>
-=======
         <a href="entities_note_short.js.html">entities/note_short.js</a>, <a href="entities_note_short.js.html#line245">line 245</a>
->>>>>>> 643d9077
     </li></ul></dd>
     
 
@@ -4704,11 +4531,7 @@
     
     <dt class="tag-source">Source:</dt>
     <dd class="tag-source"><ul class="dummy"><li>
-<<<<<<< HEAD
-        <a href="entities_note_short.js.html">entities/note_short.js</a>, <a href="entities_note_short.js.html#line302">line 302</a>
-=======
         <a href="entities_note_short.js.html">entities/note_short.js</a>, <a href="entities_note_short.js.html#line300">line 300</a>
->>>>>>> 643d9077
     </li></ul></dd>
     
 
@@ -4792,11 +4615,7 @@
     
     <dt class="tag-source">Source:</dt>
     <dd class="tag-source"><ul class="dummy"><li>
-<<<<<<< HEAD
-        <a href="entities_note_short.js.html">entities/note_short.js</a>, <a href="entities_note_short.js.html#line92">line 92</a>
-=======
         <a href="entities_note_short.js.html">entities/note_short.js</a>, <a href="entities_note_short.js.html#line90">line 90</a>
->>>>>>> 643d9077
     </li></ul></dd>
     
 
